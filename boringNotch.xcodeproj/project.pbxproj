--- conflicted
+++ resolved
@@ -86,11 +86,8 @@
 			isa = PBXFrameworksBuildPhase;
 			buildActionMask = 2147483647;
 			files = (
-<<<<<<< HEAD
 				14A7E5862C649381008C1BE9 /* LaunchAtLogin in Frameworks */,
-=======
 				B1D6FD412C6602230015F173 /* Sparkle in Frameworks */,
->>>>>>> df0127e3
 			);
 			runOnlyForDeploymentPostprocessing = 0;
 		};
@@ -259,11 +256,8 @@
 			);
 			name = boringNotch;
 			packageProductDependencies = (
-<<<<<<< HEAD
 				14A7E5852C649381008C1BE9 /* LaunchAtLogin */,
-=======
 				B1D6FD402C6602230015F173 /* Sparkle */,
->>>>>>> df0127e3
 			);
 			productName = dynamicNotch;
 			productReference = 14CEF4122C5CAED300855D72 /* boringNotch.app */;
@@ -294,11 +288,8 @@
 			);
 			mainGroup = 14CEF4092C5CAED200855D72;
 			packageReferences = (
-<<<<<<< HEAD
 				14A7E5842C649381008C1BE9 /* XCRemoteSwiftPackageReference "LaunchAtLogin-Modern" */,
-=======
 				B1D6FD3F2C6602230015F173 /* XCRemoteSwiftPackageReference "Sparkle" */,
->>>>>>> df0127e3
 			);
 			productRefGroup = 14CEF4132C5CAED300855D72 /* Products */;
 			projectDirPath = "";
@@ -574,37 +565,31 @@
 /* End XCConfigurationList section */
 
 /* Begin XCRemoteSwiftPackageReference section */
-<<<<<<< HEAD
 		14A7E5842C649381008C1BE9 /* XCRemoteSwiftPackageReference "LaunchAtLogin-Modern" */ = {
 			isa = XCRemoteSwiftPackageReference;
 			repositoryURL = "https://github.com/sindresorhus/LaunchAtLogin-Modern";
 			requirement = {
 				branch = main;
 				kind = branch;
-=======
 		B1D6FD3F2C6602230015F173 /* XCRemoteSwiftPackageReference "Sparkle" */ = {
 			isa = XCRemoteSwiftPackageReference;
 			repositoryURL = "https://github.com/sparkle-project/Sparkle";
 			requirement = {
 				kind = upToNextMajorVersion;
 				minimumVersion = 2.6.4;
->>>>>>> df0127e3
 			};
 		};
 /* End XCRemoteSwiftPackageReference section */
 
 /* Begin XCSwiftPackageProductDependency section */
-<<<<<<< HEAD
 		14A7E5852C649381008C1BE9 /* LaunchAtLogin */ = {
 			isa = XCSwiftPackageProductDependency;
 			package = 14A7E5842C649381008C1BE9 /* XCRemoteSwiftPackageReference "LaunchAtLogin-Modern" */;
 			productName = LaunchAtLogin;
-=======
 		B1D6FD402C6602230015F173 /* Sparkle */ = {
 			isa = XCSwiftPackageProductDependency;
 			package = B1D6FD3F2C6602230015F173 /* XCRemoteSwiftPackageReference "Sparkle" */;
 			productName = Sparkle;
->>>>>>> df0127e3
 		};
 /* End XCSwiftPackageProductDependency section */
 	};
